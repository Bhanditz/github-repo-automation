{
  "extends": [
    "config:base"
  ],
<<<<<<< HEAD
  "pinVersions": false
=======
  "rebaseStalePrs": true,
  "schedule": [
    "after 10pm and before 5am"
  ],
  "lockFileMaintenance": {
    "enabled": true,
    "recreateClosed": true,
    "schedule": [
      "before 10am on tuesday"
    ]
  }
>>>>>>> e7640e9a
}<|MERGE_RESOLUTION|>--- conflicted
+++ resolved
@@ -2,9 +2,7 @@
   "extends": [
     "config:base"
   ],
-<<<<<<< HEAD
-  "pinVersions": false
-=======
+  "pinVersions": false,
   "rebaseStalePrs": true,
   "schedule": [
     "after 10pm and before 5am"
@@ -16,5 +14,4 @@
       "before 10am on tuesday"
     ]
   }
->>>>>>> e7640e9a
 }